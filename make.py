#!/usr/bin/env python

"""
make.py

A drop-in or mostly drop-in replacement for GNU make.
"""

import sys, os
import pymake.command, pymake.process

<<<<<<< HEAD
def parsemakeflags():
    makeflags = os.environ.get('MAKEFLAGS', '')
    makeflags = makeflags.strip()

    if makeflags == '':
        return []

    if makeflags[0] not in ('-', ' '):
        makeflags = '-' + makeflags

    opts = []
    curopt = ''

    i = 0
    while i < len(makeflags):
        c = makeflags[i]
        if c.isspace():
            opts.append(curopt)
            curopt = ''
            i += 1
            while i < len(makeflags) and makeflags[i].isspace():
                i += 1
            continue

        if c == '\\':
            i += 1
            if i == len(makeflags):
                raise DataError("MAKEFLAGS has trailing backslash")
            c = makeflags[i]
            
        curopt += c
        i += 1

    if curopt != '':
        opts.append(curopt)

    return opts

def version(*args):
    print """pymake: GNU-compatible make program
Copyright (C) 2009 The Mozilla Foundation <http://www.mozilla.org/>
This is free software; see the source for copying conditions.
THE SOFTWARE IS PROVIDED "AS IS", WITHOUT WARRANTY OF ANY KIND, EXPRESS OR
IMPLIED, INCLUDING BUT NOT LIMITED TO THE WARRANTIES OF MERCHANTABILITY,
FITNESS FOR A PARTICULAR PURPOSE AND NONINFRINGEMENT. IN NO EVENT SHALL THE
AUTHORS OR COPYRIGHT HOLDERS BE LIABLE FOR ANY CLAIM, DAMAGES OR OTHER
LIABILITY, WHETHER IN AN ACTION OF CONTRACT, TORT OR OTHERWISE, ARISING
FROM, OUT OF OR IN CONNECTION WITH THE SOFTWARE OR THE USE OR OTHER
DEALINGS IN THE SOFTWARE."""
    sys.exit(0)

log = logging.getLogger('pymake.execution')

makelevel = int(os.environ.get('MAKELEVEL', '0'))

op = OptionParser()
op.add_option('-f', '--file', '--makefile',
              action='append',
              dest='makefiles',
              default=[])
op.add_option('-d',
              action="store_true",
              dest="verbose", default=False)
op.add_option('--debug-log',
              dest="debuglog", default=None)
op.add_option('-C', '--directory',
              dest="directory", default=None)
op.add_option('-v', '--version',
              action="callback", callback=version)
op.add_option('-j', '--jobs', type="int",
              dest="jobcount", default=1)
op.add_option('--parse-profile',
              dest="parseprofile", default=None)

arglist = sys.argv[1:] + parsemakeflags()

options, arguments = op.parse_args(arglist)

shortflags = []
longflags = []

loglevel = logging.WARNING
if options.verbose:
    loglevel = logging.DEBUG
    shortflags.append('d')

logkwargs = {}
if options.debuglog:
    logkwargs['filename'] = options.debuglog
    longflags.append('--debug-log=%s' % options.debuglog)

if options.jobcount:
    log.info("pymake doesn't implement -j yet. ignoring")
    shortflags.append('j%i' % options.jobcount)

makeflags = ''.join(shortflags) + ' ' + ' '.join(longflags)

logging.basicConfig(level=loglevel, **logkwargs)

if options.directory:
    log.info("Switching to directory: %s" % options.directory)
    os.chdir(options.directory)
    
print "make.py[%i]: Entering directory '%s'" % (makelevel, os.getcwd())
sys.stdout.flush()

if len(options.makefiles) == 0:
    if os.path.exists('Makefile'):
        options.makefiles.append('Makefile')
    else:
        print "No makefile found"
        sys.exit(2)

try:
    def parse():
        i = 0

        while True:
            m = Makefile(restarts=i, make='%s %s' % (sys.executable.replace('\\','/'),
                                                     sys.argv[0].replace('\\', '/')),
                         makeflags=makeflags, makelevel=makelevel)

            starttime = time.time()
            targets = parsecommandlineargs(m, arguments)
            for f in options.makefiles:
                m.include(f)

            log.info("Parsing[%i] took %f seconds" % (i, time.time() - starttime,))

            m.finishparsing()
            if m.remakemakefiles():
                log.info("restarting makefile parsing")
                i += 1
                continue

            return m, targets

    if options.parseprofile is None:
        m, targets = parse()
    else:
        import cProfile
        cProfile.run("m, targets = parse()", options.parseprofile)

    if len(targets) == 0:
        if m.defaulttarget is None:
            print "No target specified and no default target found."
            sys.exit(2)
        targets = [m.defaulttarget]
        tstack = ['<default-target>']
    else:
        tstack = ['<command-line>']


    starttime = time.time()
    for t in targets:
        m.gettarget(t).make(m, ['<command-line>'], [])
    log.info("Execution took %f seconds" % (time.time() - starttime,))

except (DataError, SyntaxError, subprocess.CalledProcessError), e:
    print e
    print "make.py[%i]: Leaving directory '%s'" % (makelevel, os.getcwd())
    sys.stdout.flush()
    sys.exit(2)

print "make.py[%i]: Leaving directory '%s'" % (makelevel, os.getcwd())
=======
pymake.command.main(sys.argv[1:], os.environ, os.getcwd(), context=None, cb=sys.exit)
pymake.process.ParallelContext.spin()
assert False, "Not reached"
>>>>>>> 215cc3a4
<|MERGE_RESOLUTION|>--- conflicted
+++ resolved
@@ -9,174 +9,6 @@
 import sys, os
 import pymake.command, pymake.process
 
-<<<<<<< HEAD
-def parsemakeflags():
-    makeflags = os.environ.get('MAKEFLAGS', '')
-    makeflags = makeflags.strip()
-
-    if makeflags == '':
-        return []
-
-    if makeflags[0] not in ('-', ' '):
-        makeflags = '-' + makeflags
-
-    opts = []
-    curopt = ''
-
-    i = 0
-    while i < len(makeflags):
-        c = makeflags[i]
-        if c.isspace():
-            opts.append(curopt)
-            curopt = ''
-            i += 1
-            while i < len(makeflags) and makeflags[i].isspace():
-                i += 1
-            continue
-
-        if c == '\\':
-            i += 1
-            if i == len(makeflags):
-                raise DataError("MAKEFLAGS has trailing backslash")
-            c = makeflags[i]
-            
-        curopt += c
-        i += 1
-
-    if curopt != '':
-        opts.append(curopt)
-
-    return opts
-
-def version(*args):
-    print """pymake: GNU-compatible make program
-Copyright (C) 2009 The Mozilla Foundation <http://www.mozilla.org/>
-This is free software; see the source for copying conditions.
-THE SOFTWARE IS PROVIDED "AS IS", WITHOUT WARRANTY OF ANY KIND, EXPRESS OR
-IMPLIED, INCLUDING BUT NOT LIMITED TO THE WARRANTIES OF MERCHANTABILITY,
-FITNESS FOR A PARTICULAR PURPOSE AND NONINFRINGEMENT. IN NO EVENT SHALL THE
-AUTHORS OR COPYRIGHT HOLDERS BE LIABLE FOR ANY CLAIM, DAMAGES OR OTHER
-LIABILITY, WHETHER IN AN ACTION OF CONTRACT, TORT OR OTHERWISE, ARISING
-FROM, OUT OF OR IN CONNECTION WITH THE SOFTWARE OR THE USE OR OTHER
-DEALINGS IN THE SOFTWARE."""
-    sys.exit(0)
-
-log = logging.getLogger('pymake.execution')
-
-makelevel = int(os.environ.get('MAKELEVEL', '0'))
-
-op = OptionParser()
-op.add_option('-f', '--file', '--makefile',
-              action='append',
-              dest='makefiles',
-              default=[])
-op.add_option('-d',
-              action="store_true",
-              dest="verbose", default=False)
-op.add_option('--debug-log',
-              dest="debuglog", default=None)
-op.add_option('-C', '--directory',
-              dest="directory", default=None)
-op.add_option('-v', '--version',
-              action="callback", callback=version)
-op.add_option('-j', '--jobs', type="int",
-              dest="jobcount", default=1)
-op.add_option('--parse-profile',
-              dest="parseprofile", default=None)
-
-arglist = sys.argv[1:] + parsemakeflags()
-
-options, arguments = op.parse_args(arglist)
-
-shortflags = []
-longflags = []
-
-loglevel = logging.WARNING
-if options.verbose:
-    loglevel = logging.DEBUG
-    shortflags.append('d')
-
-logkwargs = {}
-if options.debuglog:
-    logkwargs['filename'] = options.debuglog
-    longflags.append('--debug-log=%s' % options.debuglog)
-
-if options.jobcount:
-    log.info("pymake doesn't implement -j yet. ignoring")
-    shortflags.append('j%i' % options.jobcount)
-
-makeflags = ''.join(shortflags) + ' ' + ' '.join(longflags)
-
-logging.basicConfig(level=loglevel, **logkwargs)
-
-if options.directory:
-    log.info("Switching to directory: %s" % options.directory)
-    os.chdir(options.directory)
-    
-print "make.py[%i]: Entering directory '%s'" % (makelevel, os.getcwd())
-sys.stdout.flush()
-
-if len(options.makefiles) == 0:
-    if os.path.exists('Makefile'):
-        options.makefiles.append('Makefile')
-    else:
-        print "No makefile found"
-        sys.exit(2)
-
-try:
-    def parse():
-        i = 0
-
-        while True:
-            m = Makefile(restarts=i, make='%s %s' % (sys.executable.replace('\\','/'),
-                                                     sys.argv[0].replace('\\', '/')),
-                         makeflags=makeflags, makelevel=makelevel)
-
-            starttime = time.time()
-            targets = parsecommandlineargs(m, arguments)
-            for f in options.makefiles:
-                m.include(f)
-
-            log.info("Parsing[%i] took %f seconds" % (i, time.time() - starttime,))
-
-            m.finishparsing()
-            if m.remakemakefiles():
-                log.info("restarting makefile parsing")
-                i += 1
-                continue
-
-            return m, targets
-
-    if options.parseprofile is None:
-        m, targets = parse()
-    else:
-        import cProfile
-        cProfile.run("m, targets = parse()", options.parseprofile)
-
-    if len(targets) == 0:
-        if m.defaulttarget is None:
-            print "No target specified and no default target found."
-            sys.exit(2)
-        targets = [m.defaulttarget]
-        tstack = ['<default-target>']
-    else:
-        tstack = ['<command-line>']
-
-
-    starttime = time.time()
-    for t in targets:
-        m.gettarget(t).make(m, ['<command-line>'], [])
-    log.info("Execution took %f seconds" % (time.time() - starttime,))
-
-except (DataError, SyntaxError, subprocess.CalledProcessError), e:
-    print e
-    print "make.py[%i]: Leaving directory '%s'" % (makelevel, os.getcwd())
-    sys.stdout.flush()
-    sys.exit(2)
-
-print "make.py[%i]: Leaving directory '%s'" % (makelevel, os.getcwd())
-=======
 pymake.command.main(sys.argv[1:], os.environ, os.getcwd(), context=None, cb=sys.exit)
 pymake.process.ParallelContext.spin()
-assert False, "Not reached"
->>>>>>> 215cc3a4
+assert False, "Not reached"