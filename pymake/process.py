"""
Skipping shell invocations is good, when possible. This wrapper around subprocess does dirty work of
parsing command lines into argv and making sure that no shell magic is being used.
"""

<<<<<<< HEAD
import subprocess, shlex, re, logging, sys, traceback, os, util
import command
=======
import subprocess, shlex, re, logging, sys, traceback, os
import command, util
if sys.platform=='win32':
    import win32process
>>>>>>> cf6578c8

_log = logging.getLogger('pymake.process')

_blacklist = re.compile(r'[=\\$><;*?[{~`|&]')
def clinetoargv(cline):
    """
    If this command line can safely skip the shell, return an argv array.
    @returns argv, badchar
    """

    m = _blacklist.search(cline)
    if m is not None:
        return None, m.group(0)

    return shlex.split(cline, comments=True), None

shellwords = (':', '.', 'break', 'cd', 'continue', 'exec', 'exit', 'export',
              'getopts', 'hash', 'pwd', 'readonly', 'return', 'shift', 
              'test', 'times', 'trap', 'umask', 'unset', 'alias',
              'set', 'bind', 'builtin', 'caller', 'command', 'declare',
              'echo', 'enable', 'help', 'let', 'local', 'logout', 
              'printf', 'read', 'shopt', 'source', 'type', 'typeset',
              'ulimit', 'unalias', 'set')

def call(cline, env, cwd, loc, cb, context, echo):
    #TODO: call this once up-front somewhere and save the result?
    shell, msys = util.checkmsyscompat()

    shellreason = None
    if msys and cline.startswith('/'):
        shellreason = "command starts with /"
    else:
        argv, badchar = clinetoargv(cline)
        if argv is None:
            shellreason = "command contains shell-special character '%s'" % (badchar,)
        elif len(argv) and argv[0] in shellwords:
            shellreason = "command starts with shell primitive '%s'" % (argv[0],)

    if shellreason is not None:
        _log.debug("%s: using shell: %s: '%s'", loc, shellreason, cline)
        if msys:
            cline = [shell, "-c", cline]
        context.call(cline, shell=not msys, env=env, cwd=cwd, cb=cb, echo=echo)
        return

    if not len(argv):
        cb(res=0)
        return

    if argv[0] == command.makepypath:
        command.main(argv[1:], env, cwd, context, cb)
        return

    if argv[0:2] == [sys.executable.replace('\\', '/'),
                     command.makepypath.replace('\\', '/')]:
        command.main(argv[2:], env, cwd, context, cb)
        return

    if argv[0].find('/') != -1:
        executable = os.path.join(cwd, argv[0])
    else:
        executable = None

    context.call(argv, executable=executable, shell=False, env=env, cwd=cwd, cb=cb, echo=echo)

def statustoresult(status):
    """
    Convert the status returned from waitpid into a prettier numeric result.
    """
    sig = status & 0xFF
    if sig:
        return -sig

    return status >>8

def getcontext(jcount):
    assert jcount > 0
    return ParallelContext(jcount)

class ParallelContext(object):
    """
    Manages the parallel execution of processes.
    """

    _allcontexts = set()

    def __init__(self, jcount):
        self.jcount = jcount
        self.exit = False

        self.pending = [] # list of (cb, args, kwargs)
        self.running = [] # list of (subprocess, cb)

        self._allcontexts.add(self)

    def finish(self):
        assert len(self.pending) == 0 and len(self.running) == 0, "pending: %i running: %i" % (len(self.pending), len(self.running))
        self._allcontexts.remove(self)

    def run(self):
        while len(self.pending) and len(self.running) < self.jcount:
            cb, args, kwargs = self.pending.pop(0)
            cb(*args, **kwargs)

    def defer(self, cb, *args, **kwargs):
        self.pending.append((cb, args, kwargs))

    def _docall(self, argv, executable, shell, env, cwd, cb, echo):
            if echo is not None:
                print echo
            try:
                p = subprocess.Popen(argv, executable=executable, shell=shell, env=env, cwd=cwd)
            except OSError, e:
                print >>sys.stderr, e
                cb(-127)
                return

            self.running.append((p, cb))

    def call(self, argv, shell, env, cwd, cb, echo, executable=None):
        """
        Asynchronously call the process
        """

        self.defer(self._docall, argv, executable, shell, env, cwd, cb, echo)

    if sys.platform == 'win32':
        @staticmethod
        def _waitany():
            return win32process.WaitForAnyProcess([p for c in ParallelContext._allcontexts for p, cb in c.running])

        @staticmethod
        def _comparepid(pid, process):
            return pid == process

    else:
        @staticmethod
        def _waitany():
            return os.waitpid(-1, 0)

        @staticmethod
        def _comparepid(pid, process):
            return pid == process.pid

    @staticmethod
    def spin():
        """
        Spin the 'event loop', and never return.
        """

        while True:
            clist = list(ParallelContext._allcontexts)
            for c in clist:
                c.run()

            dowait = util.any((len(c.running) for c in ParallelContext._allcontexts))

            if dowait:
                pid, status = ParallelContext._waitany()
                result = statustoresult(status)

                found = False
                for c in ParallelContext._allcontexts:
                    for i in xrange(0, len(c.running)):
                        p, cb = c.running[i]
                        if ParallelContext._comparepid(pid, p):
                            del c.running[i]
                            cb(result)
                            found = True
                            break

                    if found: break

def makedeferrable(usercb, **userkwargs):
    def cb(*args, **kwargs):
        kwargs.update(userkwargs)
        return usercb(*args, **kwargs)

    return cb<|MERGE_RESOLUTION|>--- conflicted
+++ resolved
@@ -3,15 +3,10 @@
 parsing command lines into argv and making sure that no shell magic is being used.
 """
 
-<<<<<<< HEAD
-import subprocess, shlex, re, logging, sys, traceback, os, util
-import command
-=======
 import subprocess, shlex, re, logging, sys, traceback, os
 import command, util
 if sys.platform=='win32':
     import win32process
->>>>>>> cf6578c8
 
 _log = logging.getLogger('pymake.process')
 
